# main_download_nws.py
"""
Created on Fri May 16 12:38:25 2025

@author: Chris
"""
###
"""
    This is script needs to be run every 6 hours to retrieve the latest
    meteorological data from the U.S. National Weather Service. 
    .GIFs of the forecasts are created in this process.
"""
###
import affine
import numpy as np
import pandas as pd
import matplotlib.pyplot as plt
from pypalettes import load_cmap
from PIL import Image
import cartopy.crs as ccrs
import cartopy.feature as cfeature
import pytz
import io
import os
import gc
import time
import subprocess
import logging
import warnings
import psutil
import pathlib
import tempfile
from storage3 import create_client

logging.basicConfig(
    level=logging.INFO,
    format='%(asctime)s [%(levelname)s] %(message)s',
)
logger = logging.getLogger(__name__)

# Redirect all warnings to the logger
logging.captureWarnings(True)
warnings.filterwarnings("ignore", category=UserWarning)

# silence packages with noisy logs
logging.getLogger("httpx").setLevel(logging.WARNING)
logging.getLogger("urllib3").setLevel(logging.WARNING)
logging.getLogger("fsspec").setLevel(logging.WARNING)
logging.getLogger("supabase").setLevel(logging.WARNING)  

# Functions for retrieving + preprocessing the latest data
from .nws_sky_coverage_download import get_sky_coverage
from .nws_precipitation_probability_download import get_precip_probability
from .nws_relative_humidity_download import get_relhum_percent
from .nws_average_temperature_download import get_temperature
from .nws_wind_speed_and_direction_download import get_wind_speed_direction

# All NWS data is in Mountain Time
mountain_tz = pytz.timezone("US/Mountain")

# Helpful functions
def log_memory_usage(stage: str):
    """Logs the RAM usage (RSS Memory) at it's position in the script"""
    process = psutil.Process(os.getpid())
    mem = process.memory_info().rss / (1024 ** 2)  # Convert bytes to MB
    logger.info(f"[MEMORY] RSS memory usage {stage}: {mem:.2f} MB ")

def fig2img(fig):
    """Converts a Matplotlib figure to a Pillow image."""
    buf = io.BytesIO()
    fig.savefig(buf, format='png')
    buf.seek(0)
    img = Image.open(buf)
    gc.collect() # garbage collector. deletes objects that are no longer in use
    return img

def create_nws_gif(nws_ds, cmap, cbar_label, data_title):
    """ Creates a GIF of all time steps in NWS dataset """
    ticks = np.arange(0,101,10)
    images = []
    # Create plot/GIF frame
    for time_step in range(len(nws_ds.step.values)):
        plotting_data = nws_ds[time_step]
        lat2d = nws_ds.latitude
        lon2d = nws_ds.longitude
        
        fig = plt.figure(figsize=(12,6))
        ax = fig.add_subplot(1,1,1, projection= ccrs.PlateCarree()) 
        plt.pcolormesh(lon2d, lat2d, plotting_data, cmap=cmap)
        gl = ax.gridlines(draw_labels=True, x_inline=False, y_inline=False, linewidth=0.5)  
        ax.add_feature(cfeature.STATES, edgecolor='gray', linewidth=0.5)
        ax.add_feature(cfeature.BORDERS, linestyle=':')
        ax.coastlines(resolution='110m', zorder=3) 
        gl.top_labels=False 
        plt.clim([0,100]) 
        plt.colorbar(ax=ax, orientation='vertical', pad=0.1,
                     label=f'{cbar_label}', extend='neither', ticks=ticks) 
        local_dt = pd.to_datetime(plotting_data.valid_time.values).tz_localize(mountain_tz)
        ax.set_title(f"{data_title} on {local_dt.strftime('%Y-%m-%d %H:%M MT')}")
        # create gif snapshot
        img = fig2img(fig)
        images.append(img)
        plt.close(fig)
        logger.info(f'{time_step+1}/{len(nws_ds.step.values)} GIF frames plotted')
        log_memory_usage(f"After plotting timestep {time_step+1}")
        gc.collect() # garbage collected at end of gif frame
    # Create GIF of plots/frames using Pillow
    gif_buffer = io.BytesIO()
    images[0].save(gif_buffer, format='GIF', save_all=True,
                   append_images=images[1:], duration=350, loop=0)
    # Seek to the beginning so it can be read from there
    gif_buffer.seek(0)
    
    # Cloud Access
    database_url = "https://rndqicxdlisfpxfeoeer.supabase.co"
    api_key = os.environ['SUPABASE_KEY']
    if not api_key:
        logger.error("Missing SUPABASE_KEY in environment variables.")
        raise EnvironmentError("SUPABASE_KEY is required but not set.")
    bucket_name = "maps"
    storage_path_prefix = f"plots/{data_title}_Latest.gif"
       
    # Initialize SupaBase Storage Connection
    storage = create_client(f"{database_url}/storage/v1", 
                            {"Authorization": f"Bearer {api_key}"},
                            is_async=False)
    
    log_memory_usage("Before uplpading GIF to supabase")
    
    # Upload buffer contents to cloud
    storage.from_(bucket_name).upload( 
        storage_path_prefix, 
        gif_buffer.read(), 
        {"content-type": "image/gif",
         "x-upsert":"true"})
    
    log_memory_usage("After uploading GIF to supabase")
    
    gif_buffer.close()
    del gif_buffer
    logger.info(f'GIF of Latest {data_title} forecast saved to Cloud')
    gc.collect() # cleaning up files that are no longer useful


def generate_tiles_from_zarr(ds, layer_name, supabase_prefix, sleep_secs):
    """
    Converts a Zarr dataset to raster tiles per time step and uploads to Supabase.
    
    Parameters:
    - ds (xarray data array): xarray dataset with dimensions [step, y, x]
    - layer_name (str): Label for the tiles (e.g., "cloud_coverage")
    - supabase_prefix (str): Path prefix inside Supabase bucket
    """
    logger.info(f"Generating tiles for {layer_name}...")

    api_key = os.environ['SUPABASE_KEY']
    if not api_key:
        logger.error("Missing SUPABASE_KEY in environment variables.")
        raise EnvironmentError("SUPABASE_KEY is required but not set.")
    
    storage = create_client("https://rndqicxdlisfpxfeoeer.supabase.co/storage/v1",
                            {"Authorization": f"Bearer {api_key}"},
                            is_async=False)
    bucket_name = "maps"
    MAX_RETRIES = 5
    DELAY_BETWEEN_RETRIES = 2  # seconds

    for i, timestep in enumerate(ds.step.values):
        logger.info(f"Processing timestep {i+1}/{len(ds.step.values)}")
        slice_2d = ds.isel(step=i)

        with tempfile.TemporaryDirectory() as tmpdir:
            geo_path = pathlib.Path(tmpdir) / f"{layer_name}_t{i}.tif"
            vrt_path = pathlib.Path(tmpdir) / f"{layer_name}_t{i}.vrt"
            tile_output_dir = pathlib.Path(tmpdir) / "tiles"

            # Ensure longitude values are in -180 to 180 if necessary
            if np.nanmax(slice_2d.longitude.values) > 180:
                slice_2d = slice_2d.assign_coords(
                    longitude=((slice_2d.longitude + 180) % 360) - 180
                )

            # Extract transform based on attributes and known grid
            dx = slice_2d.attrs["GRIB_DxInMetres"]  # Grid spacing in meters (x)
            dy = slice_2d.attrs["GRIB_DyInMetres"]  # Grid spacing in meters (y)

            # Bounds from GRIB metadata
            minx = -2764474.3507319926
            maxy = 3232111.7107923944

            # Construct affine transform: assumes grid is regularly spaced, origin at top-left
            transform = affine.Affine(
                dx, 0, minx, 
                0, -dy, maxy
            )

            # Define the correct PROJ string for NDFD CONUS LCC grid
            ndfd_proj4 = (
                "+proj=lcc "
                "+lat_1=25 +lat_2=25 +lat_0=25 "
                "+lon_0=-95 "
                "+x_0=0 +y_0=0 "
                "+a=6371200 +b=6371200 "
                "+units=m +no_defs"
            )
            
            # Assign transform and true lcc CRS
            slice_2d.rio.write_transform(transform, inplace=True)
            slice_2d.rio.write_crs(ndfd_proj4, inplace=True)
            # Reproject to Web Mercator (EPSG:3857)
            slice_2d = slice_2d.rio.reproject("EPSG:3857")
            # Export reprojected raster
            slice_2d.rio.to_raster(geo_path)
            
            # Scale to 8-bit VRT
            subprocess.run([
                "gdal_translate", "-of", "VRT", "-ot", "Byte",
                "-scale", str(geo_path), str(vrt_path)
            ], check=True)

            # Generate tiles with gdal2tiles
            subprocess.run([
                "gdal2tiles.py", "-z", "0-8", str(vrt_path), str(tile_output_dir)
            ], check=True)

            # Upload tiles to Supabase
            timestamp_str = pd.to_datetime(slice_2d.valid_time.values).strftime('%Y%m%dT%H')

            for root, _, files in os.walk(tile_output_dir):
                for file in files:
                    rel_path = pathlib.Path(root).relative_to(tile_output_dir)
                    upload_path = f"{supabase_prefix}/{timestamp_str}/{rel_path}/{file}"
                    local_path = pathlib.Path(root) / file

                    for attempt in range(1, MAX_RETRIES + 1):
                        try:
                            with open(local_path, "rb") as f:
                                storage.from_(bucket_name).upload(
                                    upload_path,
                                    f.read(),
                                    {"content-type": "image/png", "x-upsert": "true"}
                                )
                            time.sleep(sleep_secs)  # 50ms = 0.05sec pause between tile uploads
                            break  # Upload successful
                        except Exception as e:
                            logger.error(f"Upload failed (attempt {attempt}/{MAX_RETRIES}): {e}")
                            if attempt < MAX_RETRIES:
                                time.sleep(DELAY_BETWEEN_RETRIES)
                            else:
                                raise e
            logger.info(f"Tiles for timestep {timestamp_str} uploaded to Supabase")
            del slice_2d
            gc.collect() # deleting data that's no longer needed
    gc.collect() # Garbage Collector!
                
def main_download_nws():
    log_memory_usage("At the Start of main_download_nws")
    
    # 1. Retrieving and Preprocessing latest Sky Coverage data
    log_memory_usage("Before importing Sky Cover data")
    skycover_ds = get_sky_coverage()
    log_memory_usage("After importing Sky Cover data")
    gc.collect # garbage collector. deletes data no longer in use
    # Creating Forecast GIF
    create_nws_gif(skycover_ds, load_cmap("Bmsurface"), 
                   "Percentage of Sky Covered by Clouds", 
                   "Cloud Coverage")
    log_memory_usage("After creating GIF")
    gc.collect # garbage collector. deletes data no longer in use
    # Saving each timestep as a map tile
    generate_tiles_from_zarr(
    ds=skycover_ds,
    layer_name="cloud_coverage",
    supabase_prefix="data-layer-tiles/SkyCover_Tiles",
<<<<<<< HEAD
    sleep_secs=0.03) # 30 ms
=======
    sleep_secs=0.035) # 35 ms
>>>>>>> 822579b7
    log_memory_usage("After creating tiles for Sky Cover timesteps")
    del skycover_ds
    gc.collect() # garbage collector. deletes objects that are no longer in use
    log_memory_usage("After DEL ds + Cleanup")
    
    # 2. Retrieving and Preprocessing latest Precipitation data
    log_memory_usage("Before importing Precip. dataset")
    precip_ds = get_precip_probability()
    log_memory_usage("After importing Precip. Dataset")
    gc.collect # garbage collector. deletes data no longer in use
    # Creating Forecast GIF
    create_nws_gif(precip_ds, load_cmap("LightBluetoDarkBlue_7"),
        "Precipitation Probability (%)",
        "Precipitation Probability")
    log_memory_usage("After creating GIF")
    gc.collect # garbage collector. deletes data no longer in use
    # Saving each timestep as a map tile
    generate_tiles_from_zarr(
    ds=precip_ds,
    layer_name="precip_probability",
    supabase_prefix="data-layer-tiles/PrecipProb_Tiles",
    sleep_secs=0.035)
    log_memory_usage("After creating tiles for Precip timesteps")
    del precip_ds
    gc.collect() # garbage collector. deletes objects that are no longer in use
    log_memory_usage("After DEL ds + Garbage Collector Cleanup")
    
    # 3. Retrieving and Preprocessing latest Relative Humidity data
    log_memory_usage("Before importing Rel. Humidity dataset")
    rhum_ds = get_relhum_percent()
    log_memory_usage("After importing Rel. Humidity dataset")
    gc.collect # garbage collector. deletes data no longer in use
    # Creating Forecast GIF
    create_nws_gif(rhum_ds, "pink_r",
        "Relative Humidity (%)",
        "Relative Humidity")
    log_memory_usage("After creating GIF")
    gc.collect # garbage collector. deletes data no longer in use
    # Saving each timestep as a map tile
    generate_tiles_from_zarr(
    ds=rhum_ds,
    layer_name="rel_humidity",
    supabase_prefix="data-layer-tiles/RelHumidity_Tiles",
    sleep_secs=0.035)
    log_memory_usage("After creating tiles for RelHum timesteps")
    del rhum_ds
    gc.collect() # garbage collector. deletes objects that are no longer in use
    log_memory_usage("After DEL ds + Garbage Collector Cleanup")
    
    # 4. Retrieving and Preprocessing latest Temperature data
    log_memory_usage("Before importing Temp. dataset")
    temp_ds = get_temperature()
    log_memory_usage("After importing Temp. dataset")
    gc.collect # garbage collector. deletes data no longer in use
    # Creating Forecast GIF - requires custom code
    images = []
    cmap = "RdYlBu_r"
    data_title = "Temperature"
    for time_step in range(len(temp_ds.step.values)):
        # unique plotting variables
        plotting_data = temp_ds['fahrenheit'][time_step]
        lat2d = temp_ds.latitude
        lon2d = temp_ds.longitude
        # celsius equivalents to fahrenheit
        ticks_f = np.arange(0,101,10)
        ticks_c = (ticks_f - 32) * 5 / 9
    
        fig, ax = plt.subplots(figsize=(12, 6), 
                               subplot_kw={'projection': ccrs.PlateCarree()}) 
        plot = ax.pcolormesh(lon2d, lat2d, plotting_data, cmap=cmap,
                             vmin=0, vmax=100)
        # map features
        gl = ax.gridlines(draw_labels=True, x_inline=False,
                          y_inline=False, linewidth=0.5)  
        gl.top_labels=False 
        ax.add_feature(cfeature.STATES,
                       edgecolor='gray', linewidth=0.5)
        ax.add_feature(cfeature.BORDERS, linestyle=':')
        ax.coastlines(resolution='110m', zorder=3) 
        # Defining dual-unit colorbar
        cbar = plt.colorbar(plot, ax=ax, orientation='vertical',
                            pad=0.125, format='%.0f°F', ticks=ticks_f)
        cbar.ax.yaxis.set_ticks_position('left')
        cbar.ax.tick_params(labelsize=8)
        # Adding Celsius labels next to the Fahrenheit ticks
        vmin, vmax = ticks_f[0], ticks_f[-1]
        for f_tick, c_tick in zip(ticks_f, ticks_c):
            y_pos = (f_tick - vmin) / (vmax - vmin)
            cbar.ax.text(1.2, y_pos, f"{c_tick:.0f}°C", va='center',
                         ha='left', transform=cbar.ax.transAxes, fontsize=8)
        fig.subplots_adjust(right=0.85)  # Leave room on the right for the colorbar
        cbar.set_label("Temperature in Fahrenheit and Celsius", fontsize=9, labelpad=-45)
        local_dt = pd.to_datetime(plotting_data.valid_time.values).tz_localize(mountain_tz)
        ax.set_title(f"Temperature on {local_dt.strftime('%Y-%m-%d %H:%M MT')}")
        plt.tight_layout()
        # create gif snapshot
        img = fig2img(fig)
        images.append(img)
        plt.close(fig)
        logger.info(f'{time_step+1}/{len(temp_ds.step.values)} GIF frames plotted')
        log_memory_usage(f"After plotting timestep {time_step+1}")
        gc.collect() # garbage collected at end of gif frame  
    # Create GIF of plots/frames using Pillow
    gif_buffer = io.BytesIO()
    images[0].save(gif_buffer, format='GIF', save_all=True,
                   append_images=images[1:], duration=350, loop=0)
    # Seek to the beginning so it can be read from there
    gif_buffer.seek(0)
    # Cloud Access
    database_url = "https://rndqicxdlisfpxfeoeer.supabase.co"
    api_key = os.environ['SUPABASE_KEY']
    if not api_key:
        logger.error("Missing SUPABASE_KEY in environment variables.")
        raise EnvironmentError("SUPABASE_KEY is required but not set.")
    bucket_name = "maps"
    storage_path_prefix = "plots/Temp_Latest.gif"
    # Initialize SupaBase Bucket Connection
    storage = create_client(f"{database_url}/storage/v1",
                            {"Authorization": f"Bearer {api_key}"},
                            is_async=False)
    log_memory_usage("Before uploading GIF to supabase")
    # Upload buffer contents to cloud
    storage.from_(bucket_name).upload(
        storage_path_prefix, 
        gif_buffer.read(), 
        {"content-type": "image/gif",
         "x-upsert":"true"})
    log_memory_usage("After uploading GIF to supabase")
    gif_buffer.close()
    del gif_buffer
    logger.info(f'GIF of Latest {data_title} forecast saved to Cloud')
    log_memory_usage("After creating GIF")
    gc.collect # garbage collector. deletes data no longer in use
    # Saving each timestep as a map tile
    generate_tiles_from_zarr(
    ds=temp_ds,
    layer_name="temperature",
    supabase_prefix="data-layer-tiles/Temp_Tiles",
    sleep_secs=0.04)
    log_memory_usage("After creating tiles for Temp timesteps")
    del temp_ds
    gc.collect() # Garbage Collector
    log_memory_usage("After DEL ds + GC Cleanup")
    
    # 5. Retrieving and Preprocessing latest Wind data
    log_memory_usage("Before importing Wind datasets")
    wind_ds = get_wind_speed_direction()
    log_memory_usage("After importing Wind datasets")
    # Map tile generation not needed (yet)
    # GIF generation not needed (yet)
    del wind_ds
    gc.collect() # RAM Saving Garbage Collector
    log_memory_usage("End of main_download_nws")
    
# execute the main script:
main_download_nws()
gc.collect() # memory saving function<|MERGE_RESOLUTION|>--- conflicted
+++ resolved
@@ -272,11 +272,7 @@
     ds=skycover_ds,
     layer_name="cloud_coverage",
     supabase_prefix="data-layer-tiles/SkyCover_Tiles",
-<<<<<<< HEAD
     sleep_secs=0.03) # 30 ms
-=======
-    sleep_secs=0.035) # 35 ms
->>>>>>> 822579b7
     log_memory_usage("After creating tiles for Sky Cover timesteps")
     del skycover_ds
     gc.collect() # garbage collector. deletes objects that are no longer in use
